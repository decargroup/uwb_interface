import serial
from serial.tools import list_ports
from time import time, sleep
from datetime import datetime
from threading import Thread
import msgpack
import traceback
from typing import List, Any
from .packing import (
    Packer,
    IntField,
    BoolField,
    StringField,
    FloatField,
    ByteField,
)


def find_uwb_serial_ports():
    """
    Automatically detects UWB modules connected to this computer via USB.

    RETURNS:
    --------
    list[port path: string]:
        list of paths to the serial ports that have a UWB device
    """
    ports = list_ports.comports()
    uwb_ports = []
    for port in ports:
        uwb = UwbModule(port.device, baudrate=19200, timeout=1)
        id_dict = uwb.get_id()
        if id_dict["is_valid"]:
            uwb_ports.append(port.device)
        uwb.close()
    sleep(1)
    return uwb_ports


class UwbModule(object):
    """
    Main interface object for DECAR/MRASL UWB modules.

    PARAMETERS:
    -----------
    port: str
        path to port that the UWB device is connected to
    baudrate: int
        baudrate for the serial connection with the UWB module
    timeout: float
        max amount of time, in seconds, to wait for a response to commands
    verbose: bool
        if set to true, full serial output will be printed.

    """

    _encoding = "utf-8"
    _c_format_dict = {
        "C00": [],
        "C01": [],
        "C02": [],
        "C03": [IntField, StringField, BoolField, FloatField, ByteField],
        "C04": [BoolField],
        "C05": [IntField, BoolField, BoolField],
        "C06": [StringField],
        "C07": [],
    }
    _r_format_dict = {
<<<<<<< HEAD
        "R00": [],
        "R01": [IntField],
        "R02": [],
        "R03": [IntField, IntField, StringField, BoolField, FloatField, ByteField],
        "R04": [],
        "R05": [IntField] + [FloatField] * 7,
        "R06": [StringField],
        "R07": [IntField],
        "R99": [FloatField] * 4,
=======
        "R00": "",
        "R01": "int",
        "R02": "",
        "R03": "int",
        "R04": "",
        "R05": "int,float,int,int,int,int,int,int,float,float",
        "R06": "str",
        "S01": "int,int,int,int,int,int,int,int,int,int,int,float,float,float,float,float",
        "S05": "int,float,int,int,int,int,int,int,float,float",
>>>>>>> 0df8b795
    }

    def __init__(self, port, baudrate=19200, timeout=0.1, verbose=False, log=False):
        """
        Constructor
        """
        self.device = serial.Serial(port, baudrate=baudrate, timeout=0.1)
        self.verbose = verbose
        self.timeout = timeout
        self.logging = log

        self._r_format_dict = {
            key.encode(self._encoding): val for key, val in self._r_format_dict.items()
        }
        self._c_format_dict = {
            key.encode(self._encoding): val for key, val in self._c_format_dict.items()
        }
        self.packer = Packer(seperator="|", terminator="\r")

        # Start a seperate thread for serial port monitoring
        self._kill_monitor = False
        self._msg_queue = []
        self._callbacks = {}
        self._response_container = {}
        self._monitor_thread = Thread(
            target=self._serial_monitor, name="Serial Monitor", daemon=True
        )
        self._monitor_thread.start()
        self._dispatcher_thread = Thread(
            target=self._cb_dispatcher, name="Callback Dispatcher", daemon=True
        )
        self._dispatcher_thread.start()

        # Logging
        self._log_filename = None

    def _create_log_file(self):
        # Current date and time for logging
        temp = self.get_id()
        self.id = temp["id"]
        temp = datetime.now()
        now = temp.strftime("%d_%m_%Y_%H_%M_%S")
        self._log_filename = "datasets/log_" + now + "_ID" + str(self.id) + ".txt"

    def close(self):
        """
        Proper shutdown of this module. Note that even if the object does not
        exist anymore in the main thread, the two internal threads will
        continue to exist unless this method is called.
        """

        self._kill_monitor = True

    def _send(self, message: bytes):
        """
        Send an arbitrary string to the UWB device.
        """
        if isinstance(message, str):
            message = message.encode(self._encoding)  # TODO: should remove this.

        if self.verbose:
            print("<< ", end="")
            print(str(message)[2:-1])

        self.device.write(message)

    def _read(self) -> bytes:
        """
        Read arbitrary string from UWB device.
        """
        # Here we use pyserial's readline() command to take advantage of the
        # built-in timeout feature. This lets us wait a bit for messages to
        # arrive over USB. However, once we do recieve a message, we immediately
        # call read(device.in_waiting) to also read whatever else is in the
        # input buffer.
        out = self.device.readline() + self.device.read(self.device.in_waiting)
        if self.verbose and len(out) > 0:
            print(">> ", end="")
            print(str(out)[2:-1])
        return out

    def _serial_monitor(self):
        """
        Continuously monitors the serial port, watching for official messages.
        If an official message is detected, it is extracted and stored in a queue.
        """

        while not self._kill_monitor:
            out = self._read()

            if len(out) > 0:

                # Find all messages in the string (might be slow)
                msg_idxs = [
                    out.find(msg_key)
                    for msg_key in self._r_format_dict.keys()
                    if msg_key in out
                ]
                msg_idxs.sort()

                # Extract all the messages and parse them
                if len(msg_idxs) > 0:
                    for idx in msg_idxs:
                        temp = out[idx:]
                        msg_key = temp[0:3]
                        try:
                            field_values = self.packer.unpack(
                                temp[3:], self._r_format_dict[msg_key]
                            )
                            self._response_container[msg_key] = field_values
                            self._msg_queue.append((msg_key, field_values))
                        except Exception:
                            if self.verbose:
                                print("Message parsing error occured.")
                                print(traceback.format_exc())

    def _cb_dispatcher(self):
        while not self._kill_monitor:
            if len(self._msg_queue) > 0:
                msg_key, field_values = self._msg_queue.pop(0)

                # Check if any callbacks are registered for this specific msg
                if msg_key in self._callbacks.keys():
                    cb_list = self._callbacks[msg_key]
                    for cb in cb_list:
                        cb(*field_values)  # Execute the callback
            else:
                sleep(0.001)  # To prevent high CPU usage
                # TODO: look into threading events to avoid busywait

    def register_callback(self, msg_key: str, cb_function):
        """
        Registers a callback function to be executed whenever a specific
        message key is received over serial.
        """
        msg_key = msg_key.encode(self._encoding)
        if msg_key in self._callbacks.keys():
            self._callbacks[msg_key].append(cb_function)
        else:
            self._callbacks[msg_key] = [cb_function]

    def unregister_callback(self, msg_key: str, cb_function):
        """
        Removes a callback function from the execution list corresponding to
        a specific message key.
        """
        msg_key = msg_key.encode(self._encoding)
        if msg_key in self._callbacks.keys():
            if cb_function in self._callbacks[msg_key]:
                self._callbacks[msg_key].remove(cb_function)
            else:
                print("This callback is not registered.")
        else:
            print("No callbacks registered for this key.")

    def _execute_command(self, command_key: str, response_key: str, *args):
        command_key = command_key.encode(self._encoding)
        response_key = response_key.encode(self._encoding)
        self._response_container[response_key] = None
        msg = self.packer.pack(args, self._c_format_dict[command_key])
        msg = command_key + msg
        self._send(msg)
        start_time = time()
        while (
            self._response_container[response_key] is None
            and (time() - start_time) < self.timeout
        ):
            # TODO: threading package has solutions to avoid this busy wait
            sleep(0.001)
        return self._response_container[response_key]

    def output(self, data):
        """
        Outputs data by printing and saving to a log file.

        PARAMETERS:
        -----------
        data: Any
            data to be stored and printed
        """
        print(str(data))

        if self.logging is True:
            self.log(data)

    def log(self, data):
        """
        Logs data by saving to a log file.

        PARAMETERS:
        -----------
        data: Any
            data to be stored and printed
        """
        data = str(data)
        if self._log_filename is None:
            self._create_log_file()

        with open(self._log_filename, "a") as myfile:
            myfile.write(data + "\n")

    ############################################################################
    ########################## COMMAND IMPLEMENTATIONS #########################
    ############################################################################
    def set_idle(self):
        """
        Sets the module to be idle/inactive.

        RETURNS:
        --------
        bool: successfully received response
        """
        msg_key = "C00"
        rsp_key = "R00"
        response = self._execute_command(msg_key, rsp_key)
        if response is None:
            return False
        else:
            return True

    def get_id(self):
        """
        Gets the module's ID.

        RETURNS:
        --------
        dict with keys:
            "id": int
                board ID
            "is_valid": bool
                whether the reported result is valid or an error occurred
        """
        msg_key = "C01"
        rsp_key = "R01"
        response = self._execute_command(msg_key, rsp_key)
        if response is None:
            return {"id": None, "is_valid": False}
        else:
            self.id = response[0]
            return {"id": response[0], "is_valid": True}

    def reset(self):
        """
        Resets and re-enables the DW receiver.

        RETURNS:
        --------
        bool: successfully received response
        """
        msg_key = "C02"
        rsp_key = "R02"
        response = self._execute_command(msg_key, rsp_key)
        if response is None:
            return False
        else:
            return True

    def do_tests(self):
        """
        Performs pre-determined tests to identify any faults with the board.

        RETURNS:
        --------
        dict with fields:
            error_id: int
                ID associated with the error that occured.
            is_valid: bool
                whether the result is valid or some error occured
        """
        msg_key = "C03"
        rsp_key = "R03"

        test_dict = {"a": 3.14159, "b": [[1.0, 2.0, 3.0], [4.0, 5.0, 6.0]]}
        test_bytes = msgpack.packb(test_dict, use_single_float=True)
        test_fields = [
            12345,
            "the test string",
            True,
            1.2345,
            test_bytes,
        ]
        response = self._execute_command(msg_key, rsp_key, *test_fields)

        if response is None:
            return {
                "error_id": -1,
                "is_valid": False,
                "parsing_test": False,
            }
        else:
            if (
                test_fields[0] != response[1]
                or test_fields[1] != response[2]
                or test_fields[2] != response[3]
                or test_fields[3] != response[4]
                or test_fields[4] != response[5]
            ):
                firmware_parsing_error = False
            else:
                firmware_parsing_error = True
            return {
                "error_id": response[0],
                "is_valid": True,
                "parsing_test": firmware_parsing_error,
            }

    def toggle_passive(self, toggle=False):
        """
        Toggles the passive listening or "eavesdropping" feature.

        PARAMETERS:
        -----------
        toggle: bool
            flag to turn on or off passive listening

        RETURNS:
        --------
        bool: successfully received response
        """
        msg_key = "C04"
        rsp_key = "R04"
        response = self._execute_command(msg_key, rsp_key, toggle)
        if response is None:
            return False
        else:
            return True

    def do_twr(
        self, target_id=1, meas_at_target=False, mult_twr=False, only_range=False
    ):
        """
        Performs Two-Way Ranging with a chosen target/destination tag.

        PARAMETERS:
        -----------
        target_id: int
            ID of the tag to range with
        meas_at_target: bool
            flag to have the range measurement also available at the target
        mult_twr: bool
            flag to indicate if the multiplicate TWR will be used
        only_range: bool
            flag indicate if only range measurements should be output.
            NOTE: Does not get passed to the modules.

        RETURNS:
        --------
        dict with fields:
            neighbour: int
                id of the neighbour
            range: float
                range measurement in meters
            is_valid: bool
                whether the result is valid or some error occured
            tx1: float
                timestamp of the transmission time of signal 1 in
                the initiator tag's clock
            rx1: float
                timestamp of the reception time of signal 1 in
                the target tag's clock
            tx2: float
                timestamp of the transmission time of signal 2 in
                the target tag's clock
            rx2: float
                timestamp of the reception time of signal 2 in
                the initiator tag's clock
            tx3: float
                timestamp of the transmission time of signal 3 in
                the target tag's clock
            rx3: float
                timestamp of the reception time of signal 3 in
                the initiator tag's clock
            Pr1: float
                the power at the target tag for the first signal
            Pr2: float
                the power at the initiator tag for the second signal
        """
        msg_key = "C05"
        rsp_key = "R05"
        response = self._execute_command(
            msg_key, rsp_key, target_id, meas_at_target, mult_twr
        )
        if response is None:
            return {"neighbour": 0.0, "range": 0.0, "is_valid": False}
        elif only_range is False:
            return {
<<<<<<< HEAD
                "neighbour": response[0],
                "range": response[1],
                "tx1": response[2],
                "rx1": response[3],
                "tx2": response[4],
                "rx2": response[5],
                "tx3": response[6],
                "rx3": response[7],
                "is_valid": True,
            }
        elif output_ts is True and mult_twr is 0:
            return {
                "neighbour": response[0],
                "range": response[1],
                "tx1": response[2],
                "rx1": response[3],
                "tx2": response[4],
                "rx2": response[5],
=======
                "neighbour": response[1],
                "range": response[2],
                "tx1": response[3],
                "rx1": response[4],
                "tx2": response[5],
                "rx2": response[6],
                "tx3": response[7],
                "rx3": response[8],
                "Pr1": response[9], 
                "Pr2": response[10], 
>>>>>>> 0df8b795
                "is_valid": True,
            }
        else:
            return {
                "neighbour": response[0],
                "range": response[1],
                "is_valid": True,
            }

    def broadcast(self, data: str):
        """
        Broadcast an arbitrary dictionary of data over UWB.

        RETURNS:
        --------
        bool: successfully received response
        """
        msg_key = "C06"
        rsp_key = "R06"

        # data_serialized = msgpack.packb(data, use_single_float=True)

        response = self._execute_command(msg_key, rsp_key, data)
        if response is None:
            return False
        else:
            return True

    def get_max_frame_length(self):
        """
        Gets the module's ID.

        RETURNS:
        --------
        dict with keys:
            "length": int
                max frame length (in number of bytes) that the board is
                configured to send over UWB.
            "is_valid": bool
                whether the reported result is valid or an error occurred
        """
        msg_key = "C07"
        rsp_key = "R07"
        response = self._execute_command(msg_key, rsp_key)
        if response is False or response is None:
            return {"length": -1, "is_valid": False}
        else:
            self.id = response[0]
            return {"length": response[0], "is_valid": True}<|MERGE_RESOLUTION|>--- conflicted
+++ resolved
@@ -66,27 +66,16 @@
         "C07": [],
     }
     _r_format_dict = {
-<<<<<<< HEAD
         "R00": [],
         "R01": [IntField],
         "R02": [],
         "R03": [IntField, IntField, StringField, BoolField, FloatField, ByteField],
         "R04": [],
-        "R05": [IntField] + [FloatField] * 7,
+        "R05": [IntField, FloatField] + [IntField]*6 + [FloatField]*2,
         "R06": [StringField],
         "R07": [IntField],
-        "R99": [FloatField] * 4,
-=======
-        "R00": "",
-        "R01": "int",
-        "R02": "",
-        "R03": "int",
-        "R04": "",
-        "R05": "int,float,int,int,int,int,int,int,float,float",
-        "R06": "str",
-        "S01": "int,int,int,int,int,int,int,int,int,int,int,float,float,float,float,float",
-        "S05": "int,float,int,int,int,int,int,int,float,float",
->>>>>>> 0df8b795
+        "S01": [IntField]*11 + [FloatField]*5,
+        "S05": [IntField, FloatField] + [IntField]*6 + [FloatField]*2,
     }
 
     def __init__(self, port, baudrate=19200, timeout=0.1, verbose=False, log=False):
@@ -473,26 +462,6 @@
             return {"neighbour": 0.0, "range": 0.0, "is_valid": False}
         elif only_range is False:
             return {
-<<<<<<< HEAD
-                "neighbour": response[0],
-                "range": response[1],
-                "tx1": response[2],
-                "rx1": response[3],
-                "tx2": response[4],
-                "rx2": response[5],
-                "tx3": response[6],
-                "rx3": response[7],
-                "is_valid": True,
-            }
-        elif output_ts is True and mult_twr is 0:
-            return {
-                "neighbour": response[0],
-                "range": response[1],
-                "tx1": response[2],
-                "rx1": response[3],
-                "tx2": response[4],
-                "rx2": response[5],
-=======
                 "neighbour": response[1],
                 "range": response[2],
                 "tx1": response[3],
@@ -503,7 +472,6 @@
                 "rx3": response[8],
                 "Pr1": response[9], 
                 "Pr2": response[10], 
->>>>>>> 0df8b795
                 "is_valid": True,
             }
         else:
